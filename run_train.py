"""
Nanotron training script.

Usage:
```
export CUDA_DEVICE_MAX_CONNECTIONS=1 # important for some distributed operations
torchrun --nproc_per_node=8 run_train.py --config-file examples/config_tiny_llama.yaml
```
"""
import argparse
from typing import Dict, cast

import numpy as np
from nanotron import logging
from nanotron.config import (
    DataArgs,
    DatasetStageArgs,
    MultilingualNanosetDatasetsArgs,
    NanosetDatasetsArgs,
    PretrainDatasetsArgs,
)
from nanotron.data.dataloader_builder import build_nanoset_dataloader
from nanotron.dataloader import (
    clm_process,
    dummy_infinite_data_generator,
    get_datasets,
    get_train_dataloader,
)
from nanotron.helpers import (
    compute_remain_train_steps_of_a_data_stage_from_ckp,
    get_consumed_train_samples_of_a_data_stage_from_ckp,
)
from nanotron.logging import log_rank
from nanotron.parallel.pipeline_parallel.utils import get_input_output_pp_ranks
from nanotron.trainer import DistributedTrainer
from nanotron.utils import main_rank_first
from torch.utils.data import DataLoader

try:
    from huggingface_hub import __version__ as hf_hub_version
    from transformers import AutoTokenizer
    from transformers import __version__ as tf_version
except ImportError:
    hf_hub_version = None
    tf_version = None

logger = logging.get_logger(__name__)


def get_dataloader_from_data_stage(
    trainer: DistributedTrainer,
    data: DataArgs,
    consumed_train_samples: int,
    num_remaining_train_steps: int,
):
    """
    Returns a dataloader for a given data stage.

    data: The data configuration for the current stage.
    consumed_train_samples: The number of samples consumed by the model in the this stage (each stage starts from zero).
    num_remaining_train_steps: The number of remaining training steps for this stage.
    """
    assert consumed_train_samples >= 0, "consumed_train_samples should be greater than 0"
    assert num_remaining_train_steps >= 0, "num_remaining_train_steps should be greater than 0"

    # First, we need to know which ranks to feed the dataloader to
    input_pp_rank, output_pp_rank = get_input_output_pp_ranks(model=trainer.model)

    # Case 1: Dummy data generator
    if data.dataset is None:
        log_rank("Using dummy data generator", logger=logger, level=logging.INFO, rank=0)
        dataloader = dummy_infinite_data_generator(
            micro_batch_size=trainer.micro_batch_size,
            sequence_length=trainer.sequence_length,
            input_pp_rank=input_pp_rank,
            output_pp_rank=output_pp_rank,
            vocab_size=trainer.model_config.vocab_size,
            seed=data.seed,
            parallel_context=trainer.parallel_context,
        )()

    # Case 2: HuggingFace datasets
    elif isinstance(data.dataset, PretrainDatasetsArgs):
        log_rank("Using `datasets` library", logger=logger, level=logging.INFO, rank=0)
        tokenizer_path = trainer.config.tokenizer.tokenizer_name_or_path
        log_rank(
            f"Loading tokenizer from {tokenizer_path} and transformers/hf_hub versions {tf_version, hf_hub_version}",
            logger=logger,
            level=logging.INFO,
            rank=0,
        )

        # We need to the 1st device to process dataset and cache it, then other devices load from cache
        with main_rank_first(trainer.parallel_context.world_pg):
            # TODO @nouamanetazi: this may timeout before 1st device finishes processing dataset. Can we have a ctxmanager to modify timeout?
            # TODO: generalise to include  for validation/test splits

            # We load the raw dataset
            raw_dataset = get_datasets(
                hf_dataset_or_datasets=data.dataset.hf_dataset_or_datasets,
                hf_dataset_config_name=data.dataset.hf_dataset_config_name,
                splits=data.dataset.hf_dataset_splits,
            )["train"]

            tokenizer = AutoTokenizer.from_pretrained(tokenizer_path)
            tokenizer.pad_token = tokenizer.eos_token
            tokenizer.padding_side = "left"

            # Check that tokenizer's vocab size is smaller than the model's vocab size
            assert (
                tokenizer.vocab_size <= trainer.model_config.vocab_size
            ), f"Tokenizer's vocab size ({tokenizer.vocab_size}) is larger than the model's vocab size ({trainer.model_config.vocab_size})"

            # We apply the Causal Language Modeling preprocessing
            train_dataset = clm_process(
                raw_dataset=raw_dataset,
                tokenizer=tokenizer,
                text_column_name=data.dataset.text_column_name,
                dataset_processing_num_proc_per_process=data.dataset.dataset_processing_num_proc_per_process,
                dataset_overwrite_cache=data.dataset.dataset_overwrite_cache,
                sequence_length=trainer.sequence_length,
            )

            # We load the processed dataset on the ranks requiring it
            dataloader = get_train_dataloader(
                train_dataset=train_dataset,
                sequence_length=trainer.sequence_length,
                parallel_context=trainer.parallel_context,
                input_pp_rank=input_pp_rank,
                output_pp_rank=output_pp_rank,
                micro_batch_size=trainer.micro_batch_size,
                consumed_train_samples=consumed_train_samples,
                dataloader_num_workers=data.num_loading_workers,
                seed_worker=data.seed,
                dataloader_drop_last=True,
            )

            # Check if we have enough samples for train_steps
            total_tokens_dataset = len(dataloader.dataset) * trainer.sequence_length
            num_tokens_needed_for_training = (
                num_remaining_train_steps * trainer.global_batch_size * trainer.sequence_length
            )
            assert num_tokens_needed_for_training <= total_tokens_dataset, (
                f"Dataset is too small for steps ({total_tokens_dataset} < {num_tokens_needed_for_training}), "
                f"Try train_steps<={len(dataloader.dataset) // trainer.global_batch_size + trainer.iteration_step}"
            )

    # Case 3: Nanosets
    elif isinstance(data.dataset, NanosetDatasetsArgs):
        # Get tokenizer cardinality
        tokenizer = AutoTokenizer.from_pretrained(trainer.config.tokenizer.tokenizer_name_or_path)
        token_size = 4 if len(tokenizer) > np.iinfo(np.uint16).max + 1 else 2
        del tokenizer
        # Create Nanoset
        from nanotron.data.nanoset import Nanoset

        with main_rank_first(trainer.parallel_context.world_pg):
            train_dataset = Nanoset(
                dataset_folders=data.dataset.dataset_folder,
                dataset_weights=data.dataset.dataset_weights,
                sequence_length=trainer.sequence_length,
                token_size=token_size,
                train_split_num_samples=trainer.config.tokens.train_steps * trainer.global_batch_size,
                random_seed=data.seed,
            )

        # Prepare dataloader
        train_dataloader = build_nanoset_dataloader(
            train_dataset,
            trainer.sequence_length,
            parallel_context=trainer.parallel_context,
            input_pp_rank=input_pp_rank,
            output_pp_rank=output_pp_rank,
            micro_batch_size=trainer.micro_batch_size,
            consumed_train_samples=consumed_train_samples,
            dataloader_num_workers=data.num_loading_workers,
            dataloader_drop_last=True,
        )

        return train_dataloader
    # Case 4: MultilingualNanosets
    elif isinstance(data.dataset, MultilingualNanosetDatasetsArgs):
        # Get tokenizer cardinality
        tokenizer = AutoTokenizer.from_pretrained(trainer.config.tokenizer.tokenizer_name_or_path)
        token_size = 4 if len(tokenizer) > np.iinfo(np.uint16).max + 1 else 2
        del tokenizer
        # Create Nanoset
        from nanotron.data.multilingual_nanoset import MultilingualNanoset

        with main_rank_first(trainer.parallel_context.world_pg):
            train_dataset = MultilingualNanoset(
                dataset_folders=data.dataset.training_folder,
                dataset_weights=data.dataset.dataset_weights,
                sequence_length=trainer.sequence_length,
                token_size=token_size,
                train_split_num_samples=trainer.config.tokens.train_steps * trainer.global_batch_size,
<<<<<<< HEAD
                dataset_tokens=data.dataset.dataset_tokens,
=======
>>>>>>> 8b68126f
                random_seed=data.seed,
            )

        # Prepare dataloader
        train_dataloader = build_nanoset_dataloader(
            train_dataset,
            trainer.sequence_length,
            parallel_context=trainer.parallel_context,
            input_pp_rank=input_pp_rank,
            output_pp_rank=output_pp_rank,
            micro_batch_size=trainer.micro_batch_size,
            consumed_train_samples=consumed_train_samples,
            dataloader_num_workers=data.num_loading_workers,
            dataloader_drop_last=True,
<<<<<<< HEAD
=======
            is_multilingual=True,
>>>>>>> 8b68126f
        )

        return train_dataloader
    else:
        raise ValueError(f"Unhandled case of `self.config.data.dataset`. Got: {data.dataset}")

    return dataloader


def get_valid_dataloader_from_data_stage(
    trainer: DistributedTrainer,
    data: DataArgs,
    # consumed_train_samples: int, We will never use this because in each valid iteration we consume all the samples
):

    # First, we need to know which ranks to feed the dataloader to
    input_pp_rank, output_pp_rank = get_input_output_pp_ranks(model=trainer.model)

    # Only support Validation with MultilingualNanosets
    if isinstance(data.dataset, MultilingualNanosetDatasetsArgs):
        # Get tokenizer cardinality
        tokenizer = AutoTokenizer.from_pretrained(trainer.config.tokenizer.tokenizer_name_or_path)
        token_size = 4 if len(tokenizer) > np.iinfo(np.uint16).max + 1 else 2
        del tokenizer
        # Create Multilingual Nanoset
        from nanotron.data.multilingual_nanoset import MultilingualNanoset

        with main_rank_first(trainer.parallel_context.world_pg):
            valid_dataset = MultilingualNanoset(
                dataset_folders=data.dataset.validation_folder,
                sequence_length=trainer.sequence_length,
                token_size=token_size,
<<<<<<< HEAD
                dataset_tokens=data.dataset.dataset_tokens,
=======
>>>>>>> 8b68126f
                is_valid=True,
                random_seed=data.seed,
            )

        # Prepare dataloader
        valid_dataloader = build_nanoset_dataloader(
            valid_dataset,
            trainer.sequence_length,
            parallel_context=trainer.parallel_context,
            input_pp_rank=input_pp_rank,
            output_pp_rank=output_pp_rank,
            micro_batch_size=trainer.micro_batch_size,
            dataloader_num_workers=data.num_loading_workers,
            dataloader_drop_last=True,
<<<<<<< HEAD
=======
            shuffle=True,
            is_multilingual=True,
>>>>>>> 8b68126f
        )

        return valid_dataloader
    else:
        raise ValueError(
            f"Unhandled case of `self.config.data.dataset`. Got: {data.dataset}. Validation is currently just supported for MultilingualNanoset"
        )


def get_dataloader(trainer: DistributedTrainer) -> Dict[str, DataLoader]:
    dataloaders = {}

    for stage_idx, stage in enumerate(trainer.config.data_stages):
        # NOTE: we only create the dataloader for the first stage,
        # then we lazy initialize the dataloader for the other stages
        stage = cast(DatasetStageArgs, stage)
        consumed_train_samples = get_consumed_train_samples_of_a_data_stage_from_ckp(stage, trainer.metadata)
        assert (
            consumed_train_samples is not None
        ), f"Cannot find consumed_train_samples for stage {stage.start_training_step} in the checkpoint"

        num_remaining_train_steps = compute_remain_train_steps_of_a_data_stage_from_ckp(
            stage, trainer.config, trainer.metadata
        )
        log_rank(
            f"[Training Plan] Stage {stage.name} has {num_remaining_train_steps} remaining training steps and has consumed {consumed_train_samples} samples",
            logger=logger,
            level=logging.INFO,
            rank=0,
        )

        dataloader = (
            get_dataloader_from_data_stage(
                trainer,
                stage.data,
                consumed_train_samples=consumed_train_samples,
                num_remaining_train_steps=num_remaining_train_steps,
            )
            if stage_idx == 0
            else lambda stage=stage: get_dataloader_from_data_stage(
                trainer,
                stage.data,
                consumed_train_samples=consumed_train_samples,
                num_remaining_train_steps=num_remaining_train_steps,
            )
        )
        dataloaders[stage.name] = dataloader
    return dataloaders


def get_valid_dataloader(trainer: DistributedTrainer) -> Dict[str, DataLoader]:
    dataloaders = {}

    for stage_idx, stage in enumerate(trainer.config.data_stages):
        # NOTE: we only create the dataloader for the first stage,
        # then we lazy initialize the dataloader for the other stages
        stage = cast(DatasetStageArgs, stage)

        log_rank(
<<<<<<< HEAD
            f"[Validation Plan] Stage {stage.name} has {len(stage.data.dataset.validation_folder)} folders with samples in the validation set",
=======
            f"[Validation Plan] Stage {stage.name} has {len(stage.data.dataset.validation_folder)} folders with samples for the validation set",
>>>>>>> 8b68126f
            logger=logger,
            level=logging.INFO,
            rank=0,
        )

        dataloader = (
            get_valid_dataloader_from_data_stage(trainer, stage.data)
            if stage_idx == 0
<<<<<<< HEAD
            else lambda stage=stage: get_dataloader_from_data_stage(trainer, stage.data)
        )
=======
            else lambda stage=stage: get_valid_dataloader_from_data_stage(trainer, stage.data)
        )
        # TODO(tj.solergibert) As we are creating again the valid dataloader in every validation stage, we print multiple times
        # the validation MultilingualNanoset info (Number of samples, etc.) [UPDATE: ]. In order to solve that, we could get rid of this lambda
        # funcs and directly create all dataloaders.
        #
        # This lambda functs (Used in training too) are for creating the DataLoaders lazyly FOR 1. Start training faster instead
        # of creating multiple DataLoaders 2. Consume less memory as the lambda func is lighter that the DataLoader object with
        # the Dataset, collator, etc.
        # BUT 1. The Nanoset creation process is very fast and 2. Nanosets doesn't consume any memory at all till we start sampling
        # from the Nanoset. Also they later transform the DataLoader into a Iterator object so it's impossible to retrieve
        # the DataLoader object again to delete it (More comments in trainer.py)
>>>>>>> 8b68126f
        dataloaders[stage.name] = dataloader
    return dataloaders


def get_args():
    parser = argparse.ArgumentParser()
    parser.add_argument("--config-file", type=str, required=True, help="Path to the YAML or python config file")
    return parser.parse_args()


if __name__ == "__main__":
    args = get_args()
    config_file = args.config_file

    # Load trainer and data
    trainer = DistributedTrainer(config_file)
    train_dataloader = get_dataloader(trainer)
    valid_dataloader = get_valid_dataloader(trainer)

    # Train
    trainer.train(train_dataloader, valid_dataloader)<|MERGE_RESOLUTION|>--- conflicted
+++ resolved
@@ -194,10 +194,6 @@
                 sequence_length=trainer.sequence_length,
                 token_size=token_size,
                 train_split_num_samples=trainer.config.tokens.train_steps * trainer.global_batch_size,
-<<<<<<< HEAD
-                dataset_tokens=data.dataset.dataset_tokens,
-=======
->>>>>>> 8b68126f
                 random_seed=data.seed,
             )
 
@@ -212,10 +208,7 @@
             consumed_train_samples=consumed_train_samples,
             dataloader_num_workers=data.num_loading_workers,
             dataloader_drop_last=True,
-<<<<<<< HEAD
-=======
             is_multilingual=True,
->>>>>>> 8b68126f
         )
 
         return train_dataloader
@@ -248,10 +241,6 @@
                 dataset_folders=data.dataset.validation_folder,
                 sequence_length=trainer.sequence_length,
                 token_size=token_size,
-<<<<<<< HEAD
-                dataset_tokens=data.dataset.dataset_tokens,
-=======
->>>>>>> 8b68126f
                 is_valid=True,
                 random_seed=data.seed,
             )
@@ -266,11 +255,8 @@
             micro_batch_size=trainer.micro_batch_size,
             dataloader_num_workers=data.num_loading_workers,
             dataloader_drop_last=True,
-<<<<<<< HEAD
-=======
             shuffle=True,
             is_multilingual=True,
->>>>>>> 8b68126f
         )
 
         return valid_dataloader
@@ -330,11 +316,7 @@
         stage = cast(DatasetStageArgs, stage)
 
         log_rank(
-<<<<<<< HEAD
-            f"[Validation Plan] Stage {stage.name} has {len(stage.data.dataset.validation_folder)} folders with samples in the validation set",
-=======
             f"[Validation Plan] Stage {stage.name} has {len(stage.data.dataset.validation_folder)} folders with samples for the validation set",
->>>>>>> 8b68126f
             logger=logger,
             level=logging.INFO,
             rank=0,
@@ -343,10 +325,6 @@
         dataloader = (
             get_valid_dataloader_from_data_stage(trainer, stage.data)
             if stage_idx == 0
-<<<<<<< HEAD
-            else lambda stage=stage: get_dataloader_from_data_stage(trainer, stage.data)
-        )
-=======
             else lambda stage=stage: get_valid_dataloader_from_data_stage(trainer, stage.data)
         )
         # TODO(tj.solergibert) As we are creating again the valid dataloader in every validation stage, we print multiple times
@@ -359,7 +337,6 @@
         # BUT 1. The Nanoset creation process is very fast and 2. Nanosets doesn't consume any memory at all till we start sampling
         # from the Nanoset. Also they later transform the DataLoader into a Iterator object so it's impossible to retrieve
         # the DataLoader object again to delete it (More comments in trainer.py)
->>>>>>> 8b68126f
         dataloaders[stage.name] = dataloader
     return dataloaders
 
