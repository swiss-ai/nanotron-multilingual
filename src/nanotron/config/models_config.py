--- conflicted
+++ resolved
@@ -170,7 +170,10 @@
         if "_is_using_mup" in config:
             del config["_is_using_mup"]
         return Starcoder2Config(
-            grouped_query=True, num_kv_heads=self.num_attention_heads, use_rotary_embeddings=False, **config
+            grouped_query=True,
+            num_kv_heads=self.num_attention_heads,
+            use_rotary_embeddings=False,
+            **config,
         )
 
     @property
@@ -178,7 +181,6 @@
         return self.intermediate_size
 
 
-<<<<<<< HEAD
 @dataclass
 class GPT3MoEConfig:
     """Configuration for a GPT3 __MoE__ model"""
@@ -245,7 +247,10 @@
         if "_is_using_mup" in config:
             del config["_is_using_mup"]
         return Starcoder2Config(
-            grouped_query=True, num_kv_heads=self.num_attention_heads, use_rotary_embeddings=False, **config
+            grouped_query=True,
+            num_kv_heads=self.num_attention_heads,
+            use_rotary_embeddings=False,
+            **config,
         )
 
     @property
@@ -257,7 +262,4 @@
         return self.activation_function
 
 
-NanotronConfigs = LlamaConfig | Starcoder2Config | GPT3Config | GPT3MoEConfig
-=======
-NanotronConfigs = LlamaConfig | Starcoder2Config | GPT3Config
->>>>>>> 8b68126f
+NanotronConfigs = LlamaConfig | Starcoder2Config | GPT3Config | GPT3MoEConfig