import datetime
import os
from dataclasses import dataclass, fields
from pathlib import Path
from typing import List, Optional, Type, Union

import dacite
import torch
import yaml
from dacite import from_dict
from yaml.loader import SafeLoader

from nanotron.config.lighteval_config import LightEvalConfig
from nanotron.config.models_config import (
    ExistingCheckpointInit,
    NanotronConfigs,
    RandomInit,
    SpectralMupInit,
)
from nanotron.config.parallelism_config import ParallelismArgs
from nanotron.config.utils_config import (
    RecomputeGranularity,
    cast_str_to_pipeline_engine,
    cast_str_to_torch_dtype,
    serialize,
)
from nanotron.generation.sampler import SamplerType
from nanotron.logging import get_logger
from nanotron.parallel.pipeline_parallel.engine import PipelineEngine
from nanotron.parallel.tensor_parallel.nn import TensorParallelLinearMode

logger = get_logger(__name__)

DEFAULT_SEED = 42


@dataclass
class BenchArgs:
    model_name: str
    sequence_length: int
    micro_batch_size: int
    batch_accumulation_per_replica: int
    benchmark_csv_path: str


@dataclass
class LoggingArgs:
    """Arguments related to logging"""

    log_level: Optional[str] = None
    log_level_replica: Optional[str] = None
    iteration_step_info_interval: Optional[int] = 1

    def __post_init__(self):
        if self.log_level is None:
            self.log_level = "info"
        if self.log_level not in [
            "debug",
            "info",
            "warning",
            "error",
            "critical",
            "passive",
        ]:
            raise ValueError(
                f"log_level should be a string selected in ['debug', 'info', 'warning', 'error', 'critical', 'passive'] and not {self.log_level}"
            )
        if self.log_level_replica is None:
            self.log_level_replica = "info"
        if self.log_level_replica not in [
            "debug",
            "info",
            "warning",
            "error",
            "critical",
            "passive",
        ]:
            raise ValueError(
                f"log_level_replica should be a string selected in ['debug', 'info', 'warning', 'error', 'critical', 'passive'] and not {self.log_level_replica}"
            )


@dataclass
class PretrainDatasetsArgs:
    hf_dataset_or_datasets: Union[str, list, dict]
    hf_dataset_splits: Optional[Union[str, list]] = None
    hf_dataset_config_name: Optional[str] = None
    dataset_processing_num_proc_per_process: Optional[int] = 1
    dataset_overwrite_cache: Optional[bool] = False
    text_column_name: Optional[str] = None

    def __post_init__(self):
        if self.text_column_name is None:
            self.text_column_name = "text"
        if self.hf_dataset_splits is None:
            self.hf_dataset_splits = "train"


@dataclass
class NanosetDatasetsArgs:
    dataset_folder: Union[str, dict, List[str]]

    def __post_init__(self):
        if isinstance(self.dataset_folder, str):  # Case 1: 1 Dataset folder
            self.dataset_folder = [self.dataset_folder]
            self.dataset_weights = [1]
        elif isinstance(self.dataset_folder, List):  # Case 2: > 1 Dataset folder
            self.dataset_weights = None  # Set to None so we consume all the samples randomly
        elif isinstance(self.dataset_folder, dict):  # Case 3: dict with > 1 dataset_folder and weights
            tmp_dataset_folder = self.dataset_folder.copy()
            self.dataset_folder = list(tmp_dataset_folder.keys())
            self.dataset_weights = list(tmp_dataset_folder.values())


@dataclass
class MultilingualNanosetDatasetsArgs:
    training_folder: Union[str, dict, List[str]]
    validation_folder: Union[str, List[str]]
    languages: List[str]  # NOTE(tj.solergibert) Required for 1. Aggregating the result 2. Reporting to WANDB

    def __post_init__(self):
        if isinstance(self.training_folder, str):  # Case 1: 1 Dataset folder
            self.training_folder = [self.training_folder]
            self.validation_folder = [self.validation_folder]
            self.dataset_weights = [1]
        elif isinstance(self.training_folder, List):  # Case 2: > 1 Dataset folder
            self.dataset_weights = None  # Set to None so we consume all the samples randomly
        elif isinstance(self.training_folder, dict):  # Case 3: dict with > 1 training_folder and weights
            tmp_training_folder = self.training_folder.copy()
            self.training_folder = list(tmp_training_folder.keys())
            self.dataset_weights = list(tmp_training_folder.values())

        assert len(self.training_folder) == len(
            self.languages
        ), f"The sizes of training_folder and languages mismatch ({len(self.training_folder)} vs {len(self.languages)})"

        assert len(self.training_folder) == len(
            self.validation_folder
        ), f"The sizes of training_folder and validation_folder mismatch ({len(self.training_folder)} vs {len(self.validation_folder)})"


@dataclass
class DataArgs:
    """Arguments related to the data and data files processing"""

<<<<<<< HEAD
    dataset: Union[
        PretrainDatasetsArgs,
        NanosetDatasetsArgs,
        MultilingualNanosetDatasetsArgs,
        MultilingualNanosetDatasetsArgs,
    ]
=======
    dataset: Union[PretrainDatasetsArgs, NanosetDatasetsArgs, MultilingualNanosetDatasetsArgs]
>>>>>>> 4d6c1d31
    seed: Optional[int]
    num_loading_workers: Optional[int] = 1

    def __post_init__(self):
        if self.seed is None:
            self.seed = DEFAULT_SEED


@dataclass
class DatasetStageArgs:
    """Arguments for loading dataset in different stages of the training process"""

    name: str
    start_training_step: int
    data: DataArgs

    def __post_init__(self):
        if self.start_training_step < 0:
            raise ValueError(f"training_steps should be a positive integer and not {self.start_training_step}")


@dataclass
class CheckpointsArgs:
    """Arguments related to checkpoints:
    checkpoints_path: where to save the checkpoints
    checkpoint_interval: how often to save the checkpoints
    resume_checkpoint_path: if you want to load from a specific checkpoint path

    """

    checkpoints_path: Path
    checkpoint_interval: int
    save_initial_state: Optional[bool] = False
    save_final_state: Optional[bool] = False
    resume_checkpoint_path: Optional[Path] = None
    checkpoints_path_is_shared_file_system: Optional[bool] = False

    def __post_init__(self):
        if isinstance(self.checkpoints_path, str):
            self.checkpoints_path = Path(self.checkpoints_path)
        if isinstance(self.resume_checkpoint_path, str):
            self.resume_checkpoint_path = Path(self.resume_checkpoint_path)


@dataclass
class GeneralArgs:
    """General training experiment arguments

    Args:
        project: Name of the project (a project gather several runs in common tensorboard/hub-folders)
        entity: Weights and bias entity name (optional)
        run: Name of the run
        step: Global step (updated when we save the checkpoint)
        consumed_train_samples: Number of samples consumed during training (should be actually just step*batch_size)
        ignore_sanity_checks: Whether to ignore sanity checks
    """

    project: str
    entity: Optional[str] = None
    run: Optional[str] = None
    seed: Optional[int] = None
    step: Optional[int] = None
    consumed_train_samples: Optional[int] = None
    benchmark_csv_path: Optional[Path] = None
    ignore_sanity_checks: bool = True

    def __post_init__(self):
        if self.seed is None:
            self.seed = DEFAULT_SEED
        if self.benchmark_csv_path is not None:
            assert (
                os.environ.get("NANOTRON_BENCHMARK", None) is not None
            ), f"Please set NANOTRON_BENCHMARK to 1 when using benchmark_csv_path. Got {os.environ.get('NANOTRON_BENCHMARK', None)}"

        if self.run is None:
            self.run = "%date_%jobid"
        self.run.replace("%date", datetime.datetime.now().strftime("%Y%m%d_%H%M%S"))
        self.run.replace("%jobid", os.environ.get("SLURM_JOB_ID", "local"))


@dataclass
class ProfilerArgs:
    """Arguments related to profiling"""

    profiler_export_path: Optional[Path]


@dataclass
class ModelArgs:
    """Arguments related to model architecture"""

    model_config: NanotronConfigs
    init_method: Union[RandomInit, SpectralMupInit, ExistingCheckpointInit]
    dtype: Optional[torch.dtype] = None
    make_vocab_size_divisible_by: int = 1
    ddp_bucket_cap_mb: int = 25

    def __post_init__(self):
        if self.dtype is None:
            self.dtype = torch.bfloat16
        if isinstance(self.dtype, str):
            self.dtype = cast_str_to_torch_dtype(self.dtype)

        self.model_config._is_using_mup = isinstance(self.init_method, SpectralMupInit)

        # if self.model_config.max_position_embeddings is None:
        #     self.model_config.max_position_embeddings = 0


@dataclass
class TokenizerArgs:
    """Arguments related to the tokenizer"""

    tokenizer_name_or_path: Optional[str] = None
    tokenizer_revision: Optional[str] = None
    tokenizer_max_length: Optional[int] = None


@dataclass
class TokensArgs:
    """Arguments related to the tokens, sequence, batch and steps of the training"""

    sequence_length: int
    train_steps: int
    micro_batch_size: int
    batch_accumulation_per_replica: int

    val_check_interval: Optional[int] = -1
    limit_val_batches: Optional[int] = 0
    limit_test_batches: Optional[int] = 0


@dataclass
class LRSchedulerArgs:
    """Arguments related to the learning rate scheduler

    lr_warmup_steps: number of steps to warmup the learning rate
    lr_warmup_style: linear or constant
    lr_decay_style: linear, cosine or 1-sqrt
    min_decay_lr: minimum learning rate after decay
    lr_decay_steps: optional number of steps to decay the learning rate otherwise will default to train_steps - lr_warmup_steps
    lr_decay_starting_step: optional number of steps to decay the learning rate otherwise will default to train_steps - lr_warmup_steps
    """

    learning_rate: float
    lr_warmup_steps: int = 0
    lr_warmup_style: str = None
    lr_decay_style: str = None
    lr_decay_steps: Optional[int] = None
    lr_decay_starting_step: Optional[int] = None
    min_decay_lr: float = None

    def __post_init__(self):
        if self.lr_warmup_style not in ["linear", "constant"]:
            raise ValueError(
                f"lr_warmup_style should be a string selected in ['linear', 'constant'] and not {self.lr_warmup_style}"
            )
        if self.lr_warmup_style is None:
            self.lr_warmup_style = "linear"
        if self.lr_decay_style is None:
            self.lr_decay_style = "linear"
        if self.lr_decay_style not in ["linear", "cosine", "1-sqrt"]:
            raise ValueError(
                f"lr_decay_style should be a string selected in ['linear', 'cosine', '1-sqrt'] and not {self.lr_decay_style}"
            )
        if self.min_decay_lr is None:
            self.min_decay_lr = self.learning_rate


@dataclass
class SGDOptimizerArgs:
    name: str = "sgd"


@dataclass
class AdamWOptimizerArgs:
    adam_eps: float
    adam_beta1: float
    adam_beta2: float
    torch_adam_is_fused: bool
    name: str = "adamW"


@dataclass
class OptimizerArgs:
    """Arguments related to the optimizer and learning rate"""

    optimizer_factory: Union[SGDOptimizerArgs, AdamWOptimizerArgs]
    zero_stage: int
    weight_decay: float
    clip_grad: Optional[float]
    accumulate_grad_in_fp32: bool
    learning_rate_scheduler: LRSchedulerArgs


@dataclass
class GenerationArgs:
    sampler: Optional[Union[str, SamplerType]] = None
    temperature: Optional[float] = None
    top_k: Optional[int] = None
    top_p: Optional[float] = None
    n_samples: Optional[int] = None
    eos: Optional[str] = None
    seed: Optional[int] = None
    use_cache: Optional[bool] = False

    def __post_init__(self):
        if isinstance(self.sampler, str):
            self.sampler = SamplerType[self.sampler.upper()]
        if self.seed is None:
            self.seed = DEFAULT_SEED


@dataclass
class Config:
    """Main configuration class"""

    general: GeneralArgs
    parallelism: ParallelismArgs
    model: ModelArgs
    tokenizer: TokenizerArgs
    checkpoints: Optional[CheckpointsArgs] = None
    logging: Optional[LoggingArgs] = None
    tokens: Optional[TokensArgs] = None
    optimizer: Optional[OptimizerArgs] = None
    data_stages: Optional[List[DatasetStageArgs]] = None
    profiler: Optional[ProfilerArgs] = None
    lighteval: Optional[LightEvalConfig] = None

    @classmethod
    def create_empty(cls):
        cls_fields = fields(cls)
        return cls(**{f.name: None for f in cls_fields})

    def __post_init__(self):
        # Some final sanity checks across separate arguments sections:
        if self.profiler is not None and self.profiler.profiler_export_path is not None:
            assert self.tokens.train_steps < 10

        if self.optimizer is not None and self.optimizer.learning_rate_scheduler.lr_decay_steps is None:
            self.optimizer.learning_rate_scheduler.lr_decay_steps = (
                self.tokens.train_steps - self.optimizer.learning_rate_scheduler.lr_warmup_steps
            )

        if self.data_stages is not None:
            self.data_stages = sorted(self.data_stages, key=lambda stage: stage.start_training_step)
            names = [stage.name for stage in self.data_stages]
            training_steps = [stage.start_training_step for stage in self.data_stages]
            assert any(
                stage.start_training_step == 1 for stage in self.data_stages
            ), "You must have a training stage starting at 1 in the config's data_stages"

            for stage in self.data_stages:
                if names.count(stage.name) > 1:
                    raise ValueError(f"Each stage should have unique names and not {names}")

                if training_steps.count(stage.start_training_step) > 1:
                    raise ValueError(
                        f"Each stage should have unique starting training step, please change the starting training step for stage {stage.name}"
                    )

            # NOTE: must order the stages by start_training_step from lowest to highest
            assert all(
                self.data_stages[i].start_training_step < self.data_stages[i + 1].start_training_step
                for i in range(len(self.data_stages) - 1)
            ), "The stages are not sorted by start_training_step in increasing order"

        # NOTE(tj.solergibert) As we are reporting the training & validation metrics together, we
        # must comply with val_check_interval % iteration_step_info_interval = 0
        if not self.tokens.val_check_interval % self.logging.iteration_step_info_interval == 0:
            raise ValueError(
                f"It is necessary to run the validation stage during a logging step. Validation interval: {self.tokens.val_check_interval}, Logging interval: {self.logging.iteration_step_info_interval}"
            )

        # # if lighteval, we need tokenizer to be defined
        # if self.checkpoints.lighteval is not None:
        #     assert self.tokenizer.tokenizer_name_or_path is not None

    @property
    def global_batch_size(self):
        return self.tokens.micro_batch_size * self.tokens.batch_accumulation_per_replica * self.parallelism.dp

    def save_as_yaml(self, file_path: str):
        config_dict = serialize(self)
        file_path = str(file_path)
        with open(file_path, "w") as f:
            yaml.dump(config_dict, f)

        # Sanity test config can be reloaded
        _ = get_config_from_file(file_path, config_class=self.__class__)

    def as_dict(self) -> dict:
        return serialize(self)


def get_config_from_dict(
    config_dict: dict,
    config_class: Type = Config,
    skip_unused_config_keys: bool = False,
    skip_null_keys: bool = False,
):
    """Get a config object from a dictionary

    Args:
        args: dictionary of arguments
        config_class: type of the config object to get as a ConfigTypes (Config, LightevalConfig, LightevalSlurm) or str
        skip_unused_config_keys: whether to skip unused first-nesting-level keys in the config file (for config with additional sections)
        skip_null_keys: whether to skip keys with value None at first and second nesting level
    """
    if skip_unused_config_keys:
        logger.warning("skip_unused_config_keys set")
        config_dict = {
            field.name: config_dict[field.name] for field in fields(config_class) if field.name in config_dict
        }
    if skip_null_keys:
        logger.warning("Skip_null_keys set")
        config_dict = {
            k: ({kk: vv for kk, vv in v.items() if vv is not None} if isinstance(v, dict) else v)
            for k, v in config_dict.items()
            if v is not None
        }
    return from_dict(
        data_class=config_class,
        data=config_dict,
        config=dacite.Config(
            cast=[Path],
            type_hooks={
                torch.dtype: cast_str_to_torch_dtype,
                PipelineEngine: cast_str_to_pipeline_engine,
                TensorParallelLinearMode: lambda x: TensorParallelLinearMode[x.upper()],
                RecomputeGranularity: lambda x: RecomputeGranularity[x.upper()],
                SamplerType: lambda x: SamplerType[x.upper()],
            },
            # strict_unions_match=True,
            strict=True,
        ),
    )


def get_config_from_file(
    config_path: str,
    config_class: Type = Config,
    model_config_class: Optional[Type] = None,
    skip_unused_config_keys: bool = False,
    skip_null_keys: bool = False,
) -> Config:
    """Get a config object from a file (python or YAML)

    Args:
        config_path: path to the config file
        config_type: if the file is a python file, type of the config object to get as a
            ConfigTypes (Config, LightevalConfig, LightevalSlurm) or str
            if None, will default to Config
        skip_unused_config_keys: whether to skip unused first-nesting-level keys in the config file (for config with additional sections)
        skip_null_keys: whether to skip keys with value None at first and second nesting level
    """
    # Open the file and load the file
    with open(config_path) as f:
        config_dict = yaml.load(f, Loader=SafeLoader)

    config = get_config_from_dict(
        config_dict,
        config_class=config_class,
        skip_unused_config_keys=skip_unused_config_keys,
        skip_null_keys=skip_null_keys,
    )
    if model_config_class is not None:
        if not isinstance(config.model.model_config, (dict, model_config_class)):
            raise ValueError(
                f"model_config should be a dictionary or a {model_config_class} and not {config.model.model_config}"
            )
        config.model.model_config = model_config_class(**config.model.model_config)
    return config<|MERGE_RESOLUTION|>--- conflicted
+++ resolved
@@ -105,8 +105,12 @@
             self.dataset_folder = [self.dataset_folder]
             self.dataset_weights = [1]
         elif isinstance(self.dataset_folder, List):  # Case 2: > 1 Dataset folder
-            self.dataset_weights = None  # Set to None so we consume all the samples randomly
-        elif isinstance(self.dataset_folder, dict):  # Case 3: dict with > 1 dataset_folder and weights
+            self.dataset_weights = (
+                None  # Set to None so we consume all the samples randomly
+            )
+        elif isinstance(
+            self.dataset_folder, dict
+        ):  # Case 3: dict with > 1 dataset_folder and weights
             tmp_dataset_folder = self.dataset_folder.copy()
             self.dataset_folder = list(tmp_dataset_folder.keys())
             self.dataset_weights = list(tmp_dataset_folder.values())
@@ -116,7 +120,9 @@
 class MultilingualNanosetDatasetsArgs:
     training_folder: Union[str, dict, List[str]]
     validation_folder: Union[str, List[str]]
-    languages: List[str]  # NOTE(tj.solergibert) Required for 1. Aggregating the result 2. Reporting to WANDB
+    languages: List[
+        str
+    ]  # NOTE(tj.solergibert) Required for 1. Aggregating the result 2. Reporting to WANDB
 
     def __post_init__(self):
         if isinstance(self.training_folder, str):  # Case 1: 1 Dataset folder
@@ -124,8 +130,12 @@
             self.validation_folder = [self.validation_folder]
             self.dataset_weights = [1]
         elif isinstance(self.training_folder, List):  # Case 2: > 1 Dataset folder
-            self.dataset_weights = None  # Set to None so we consume all the samples randomly
-        elif isinstance(self.training_folder, dict):  # Case 3: dict with > 1 training_folder and weights
+            self.dataset_weights = (
+                None  # Set to None so we consume all the samples randomly
+            )
+        elif isinstance(
+            self.training_folder, dict
+        ):  # Case 3: dict with > 1 training_folder and weights
             tmp_training_folder = self.training_folder.copy()
             self.training_folder = list(tmp_training_folder.keys())
             self.dataset_weights = list(tmp_training_folder.values())
@@ -140,19 +150,48 @@
 
 
 @dataclass
+class MultilingualNanosetDatasetsArgs:
+    training_folder: Union[str, dict, List[str]]
+    validation_folder: Union[str, List[str]]
+    languages: List[
+        str
+    ]  # NOTE(tj.solergibert) Required for 1. Aggregating the result 2. Reporting to WANDB
+
+    def __post_init__(self):
+        if isinstance(self.training_folder, str):  # Case 1: 1 Dataset folder
+            self.training_folder = [self.training_folder]
+            self.validation_folder = [self.validation_folder]
+            self.dataset_weights = [1]
+        elif isinstance(self.training_folder, List):  # Case 2: > 1 Dataset folder
+            self.dataset_weights = (
+                None  # Set to None so we consume all the samples randomly
+            )
+        elif isinstance(
+            self.training_folder, dict
+        ):  # Case 3: dict with > 1 training_folder and weights
+            tmp_training_folder = self.training_folder.copy()
+            self.training_folder = list(tmp_training_folder.keys())
+            self.dataset_weights = list(tmp_training_folder.values())
+
+        assert len(self.training_folder) == len(
+            self.languages
+        ), f"The sizes of training_folder and languages mismatch ({len(self.training_folder)} vs {len(self.languages)})"
+
+        assert len(self.training_folder) == len(
+            self.validation_folder
+        ), f"The sizes of training_folder and validation_folder mismatch ({len(self.training_folder)} vs {len(self.validation_folder)})"
+
+
+@dataclass
 class DataArgs:
     """Arguments related to the data and data files processing"""
 
-<<<<<<< HEAD
     dataset: Union[
         PretrainDatasetsArgs,
         NanosetDatasetsArgs,
         MultilingualNanosetDatasetsArgs,
         MultilingualNanosetDatasetsArgs,
     ]
-=======
-    dataset: Union[PretrainDatasetsArgs, NanosetDatasetsArgs, MultilingualNanosetDatasetsArgs]
->>>>>>> 4d6c1d31
     seed: Optional[int]
     num_loading_workers: Optional[int] = 1
 
@@ -171,7 +210,9 @@
 
     def __post_init__(self):
         if self.start_training_step < 0:
-            raise ValueError(f"training_steps should be a positive integer and not {self.start_training_step}")
+            raise ValueError(
+                f"training_steps should be a positive integer and not {self.start_training_step}"
+            )
 
 
 @dataclass
@@ -392,13 +433,19 @@
         if self.profiler is not None and self.profiler.profiler_export_path is not None:
             assert self.tokens.train_steps < 10
 
-        if self.optimizer is not None and self.optimizer.learning_rate_scheduler.lr_decay_steps is None:
+        if (
+            self.optimizer is not None
+            and self.optimizer.learning_rate_scheduler.lr_decay_steps is None
+        ):
             self.optimizer.learning_rate_scheduler.lr_decay_steps = (
-                self.tokens.train_steps - self.optimizer.learning_rate_scheduler.lr_warmup_steps
+                self.tokens.train_steps
+                - self.optimizer.learning_rate_scheduler.lr_warmup_steps
             )
 
         if self.data_stages is not None:
-            self.data_stages = sorted(self.data_stages, key=lambda stage: stage.start_training_step)
+            self.data_stages = sorted(
+                self.data_stages, key=lambda stage: stage.start_training_step
+            )
             names = [stage.name for stage in self.data_stages]
             training_steps = [stage.start_training_step for stage in self.data_stages]
             assert any(
@@ -407,7 +454,9 @@
 
             for stage in self.data_stages:
                 if names.count(stage.name) > 1:
-                    raise ValueError(f"Each stage should have unique names and not {names}")
+                    raise ValueError(
+                        f"Each stage should have unique names and not {names}"
+                    )
 
                 if training_steps.count(stage.start_training_step) > 1:
                     raise ValueError(
@@ -416,13 +465,29 @@
 
             # NOTE: must order the stages by start_training_step from lowest to highest
             assert all(
-                self.data_stages[i].start_training_step < self.data_stages[i + 1].start_training_step
+                self.data_stages[i].start_training_step
+                < self.data_stages[i + 1].start_training_step
                 for i in range(len(self.data_stages) - 1)
             ), "The stages are not sorted by start_training_step in increasing order"
 
         # NOTE(tj.solergibert) As we are reporting the training & validation metrics together, we
         # must comply with val_check_interval % iteration_step_info_interval = 0
-        if not self.tokens.val_check_interval % self.logging.iteration_step_info_interval == 0:
+        if (
+            not self.tokens.val_check_interval
+            % self.logging.iteration_step_info_interval
+            == 0
+        ):
+            raise ValueError(
+                f"It is necessary to run the validation stage during a logging step. Validation interval: {self.tokens.val_check_interval}, Logging interval: {self.logging.iteration_step_info_interval}"
+            )
+
+        # NOTE(tj.solergibert) As we are reporting the training & validation metrics together, we
+        # must comply with val_check_interval % iteration_step_info_interval = 0
+        if (
+            not self.tokens.val_check_interval
+            % self.logging.iteration_step_info_interval
+            == 0
+        ):
             raise ValueError(
                 f"It is necessary to run the validation stage during a logging step. Validation interval: {self.tokens.val_check_interval}, Logging interval: {self.logging.iteration_step_info_interval}"
             )
@@ -433,7 +498,11 @@
 
     @property
     def global_batch_size(self):
-        return self.tokens.micro_batch_size * self.tokens.batch_accumulation_per_replica * self.parallelism.dp
+        return (
+            self.tokens.micro_batch_size
+            * self.tokens.batch_accumulation_per_replica
+            * self.parallelism.dp
+        )
 
     def save_as_yaml(self, file_path: str):
         config_dict = serialize(self)
@@ -465,12 +534,18 @@
     if skip_unused_config_keys:
         logger.warning("skip_unused_config_keys set")
         config_dict = {
-            field.name: config_dict[field.name] for field in fields(config_class) if field.name in config_dict
+            field.name: config_dict[field.name]
+            for field in fields(config_class)
+            if field.name in config_dict
         }
     if skip_null_keys:
         logger.warning("Skip_null_keys set")
         config_dict = {
-            k: ({kk: vv for kk, vv in v.items() if vv is not None} if isinstance(v, dict) else v)
+            k: (
+                {kk: vv for kk, vv in v.items() if vv is not None}
+                if isinstance(v, dict)
+                else v
+            )
             for k, v in config_dict.items()
             if v is not None
         }
