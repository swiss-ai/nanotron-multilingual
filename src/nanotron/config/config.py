--- conflicted
+++ resolved
@@ -10,13 +10,9 @@
 from dacite import from_dict
 from yaml.loader import SafeLoader
 
-<<<<<<< HEAD
 from nanotron.config.lighteval_config import LightEvalConfig
-from nanotron.config.models_config import ExistingCheckpointInit, NanotronConfigs, RandomInit
+from nanotron.config.models_config import ExistingCheckpointInit, NanotronConfigs, RandomInit, MambaInit
 from nanotron.config.parallelism_config import ParallelismArgs
-=======
-from nanotron.config.models_config import ExistingCheckpointInit, NanotronConfigs, RandomInit, MambaInit
->>>>>>> afcbb10c
 from nanotron.config.utils_config import (
     RecomputeGranularity,
     cast_str_to_pipeline_engine,
@@ -340,7 +336,6 @@
         return serialize(self)
 
 
-<<<<<<< HEAD
 def get_config_from_dict(
     config_dict: dict, config_class: Type = Config, skip_unused_config_keys: bool = False, skip_null_keys: bool = False
 ):
@@ -389,9 +384,6 @@
     skip_unused_config_keys: bool = False,
     skip_null_keys: bool = False,
 ) -> Config:
-=======
-def get_config_from_file(config_path: str, config_class: Type[Config] = Config, is_run_generate: bool = False) -> Config:
->>>>>>> afcbb10c
     """Get a config objet from a file (python or YAML)
 
     Args:
@@ -404,7 +396,6 @@
     """
     # Open the file and load the file
     with open(config_path) as f:
-<<<<<<< HEAD
         config_dict = yaml.load(f, Loader=SafeLoader)
 
     config = get_config_from_dict(
@@ -419,46 +410,4 @@
                 f"model_config should be a dictionary or a {model_config_class} and not {config.model.model_config}"
             )
         config.model.model_config = model_config_class(**config.model.model_config)
-=======
-        args = yaml.load(f, Loader=SafeLoader)
-
-    # To run generate with Nanotron, we have to remove unused arguments in the config (s3 etc...)
-    if is_run_generate:
-        # Remove BRRR dataclasses that are not used in Nanotron
-        exclude_keys = set(args.keys()).difference(set(config_class.__dataclass_fields__.keys()))
-        for key in exclude_keys:
-            args.pop(key)
-            print(f"Removed '{key}' dataclass from config")
-            
-        # Remove keys from each Brrr dataclasses that are not used in Nanotron (i.e: is_brrr_data)
-        for key, value in args.items():
-            if isinstance(value, dict):
-                exclude_keys = set(value.keys()).difference(set(config_class.__dataclass_fields__[key].type.__dataclass_fields__.keys()))
-                for key2 in exclude_keys:
-                    args[key].pop(key2)
-                    print(f"Removed '{key2}' from '{key}' dataclass from config")
-    
-    print(args)
-    # Make a nice dataclass from our yaml
-    try:
-        config = from_dict(
-            data_class=config_class,
-            data=args,
-            config=dacite.Config(
-                cast=[Path],
-                type_hooks={
-                    torch.dtype: cast_str_to_torch_dtype,
-                    PipelineEngine: cast_str_to_pipeline_engine,
-                    TensorParallelLinearMode: lambda x: TensorParallelLinearMode[x.upper()],
-                    RecomputeGranularity: lambda x: RecomputeGranularity[x.upper()],
-                    SamplerType: lambda x: SamplerType[x.upper()],
-                },
-                strict_unions_match=True,
-                strict=True,
-            ),
-        )
-    except Exception as e:
-        raise ValueError(f"Error parsing config file {config_path}: {e}")
-
->>>>>>> afcbb10c
     return config