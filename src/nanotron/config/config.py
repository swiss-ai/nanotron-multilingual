import datetime
import os
from dataclasses import dataclass, fields
from pathlib import Path
from typing import List, Optional, Type, Union

import dacite
import torch
import yaml
from dacite import from_dict
from yaml.loader import SafeLoader

from nanotron.config.lighteval_config import LightEvalConfig
from nanotron.config.models_config import ExistingCheckpointInit, NanotronConfigs, RandomInit, SpectralMupInit
from nanotron.config.parallelism_config import ParallelismArgs
from nanotron.config.utils_config import (
    RecomputeGranularity,
    cast_str_to_pipeline_engine,
    cast_str_to_torch_dtype,
    serialize,
)
from nanotron.generation.sampler import SamplerType
from nanotron.logging import get_logger
from nanotron.parallel.pipeline_parallel.engine import PipelineEngine
from nanotron.parallel.tensor_parallel.nn import TensorParallelLinearMode

logger = get_logger(__name__)

DEFAULT_SEED = 42


@dataclass
class BenchArgs:
    model_name: str
    sequence_length: int
    micro_batch_size: int
    batch_accumulation_per_replica: int
    benchmark_csv_path: str


@dataclass
class LoggingArgs:
    """Arguments related to logging"""

    log_level: Optional[str] = None
    log_level_replica: Optional[str] = None
    iteration_step_info_interval: Optional[int] = 1

    def __post_init__(self):
        if self.log_level is None:
            self.log_level = "info"
        if self.log_level not in [
            "debug",
            "info",
            "warning",
            "error",
            "critical",
            "passive",
        ]:
            raise ValueError(
                f"log_level should be a string selected in ['debug', 'info', 'warning', 'error', 'critical', 'passive'] and not {self.log_level}"
            )
        if self.log_level_replica is None:
            self.log_level_replica = "info"
        if self.log_level_replica not in [
            "debug",
            "info",
            "warning",
            "error",
            "critical",
            "passive",
        ]:
            raise ValueError(
                f"log_level_replica should be a string selected in ['debug', 'info', 'warning', 'error', 'critical', 'passive'] and not {self.log_level_replica}"
            )


@dataclass
class PretrainDatasetsArgs:
    hf_dataset_or_datasets: Union[str, list, dict]
    hf_dataset_splits: Optional[Union[str, list]] = None
    hf_dataset_config_name: Optional[str] = None
    dataset_processing_num_proc_per_process: Optional[int] = 1
    dataset_overwrite_cache: Optional[bool] = False
    text_column_name: Optional[str] = None

    def __post_init__(self):
        if self.text_column_name is None:
            self.text_column_name = "text"
        if self.hf_dataset_splits is None:
            self.hf_dataset_splits = "train"


@dataclass
class NanosetDatasetsArgs:
    dataset_folder: Union[str, dict, List[str]]

    def __post_init__(self):
        if isinstance(self.dataset_folder, str):  # Case 1: 1 Dataset file
            self.dataset_folder = [self.dataset_folder]
            self.dataset_weights = [1]
        elif isinstance(self.dataset_folder, List):  # Case 2: > 1 Dataset file
            self.dataset_weights = None  # Set to None so we consume all the samples randomly
        elif isinstance(self.dataset_folder, dict):  # Case 3: dict with > 1 dataset_folder and weights
            tmp_dataset_folder = self.dataset_folder.copy()
            self.dataset_folder = list(tmp_dataset_folder.keys())
            self.dataset_weights = list(tmp_dataset_folder.values())


@dataclass
class MultilingualNanosetDatasetsArgs:
    training_folder: Union[str, dict, List[str]]
    validation_folder: Union[str, List[str]]
<<<<<<< HEAD
    lang_to_ids: dict  # Mapping from the previously defined folders to tokens. Respect the order
=======
    languages: List[str]  # NOTE(tj.solergibert) Required for 1. Aggregating the result 2. Reporting to WANDB
>>>>>>> 8b68126f

    def __post_init__(self):
        if isinstance(self.training_folder, str):  # Case 1: 1 Dataset folder
            self.training_folder = [self.training_folder]
            self.validation_folder = [self.validation_folder]
            self.dataset_weights = [1]
        elif isinstance(self.training_folder, List):  # Case 2: > 1 Dataset folder
            self.dataset_weights = None  # Set to None so we consume all the samples randomly
        elif isinstance(self.training_folder, dict):  # Case 3: dict with > 1 training_folder and weights
            tmp_training_folder = self.training_folder.copy()
            self.training_folder = list(tmp_training_folder.keys())
            self.dataset_weights = list(tmp_training_folder.values())

<<<<<<< HEAD
        self.dataset_tokens = list(self.lang_to_ids.values())
        assert len(self.training_folder) == len(
            self.validation_folder
        ), f"The sizes of training_folder and validation_folder mismatch ({len(self.training_folder)} vs {len(self.validation_folder)})"
        assert len(self.training_folder) == len(
            self.dataset_tokens
        ), f"The sizes of training_folder and lang_to_ids mismatch ({len(self.training_folder)} vs {len(self.dataset_tokens)})"
=======
        assert len(self.training_folder) == len(
            self.languages
        ), f"The sizes of training_folder and languages mismatch ({len(self.training_folder)} vs {len(self.languages)})"

        assert len(self.training_folder) == len(
            self.validation_folder
        ), f"The sizes of training_folder and validation_folder mismatch ({len(self.training_folder)} vs {len(self.validation_folder)})"
>>>>>>> 8b68126f


@dataclass
class DataArgs:
    """Arguments related to the data and data files processing"""

    dataset: Union[PretrainDatasetsArgs, NanosetDatasetsArgs, MultilingualNanosetDatasetsArgs]
    seed: Optional[int]
    num_loading_workers: Optional[int] = 1

    def __post_init__(self):
        if self.seed is None:
            self.seed = DEFAULT_SEED


@dataclass
class DatasetStageArgs:
    """Arguments for loading dataset in different stages of the training process"""

    name: str
    start_training_step: int
    data: DataArgs

    def __post_init__(self):
        if self.start_training_step < 0:
            raise ValueError(f"training_steps should be a positive integer and not {self.start_training_step}")


@dataclass
class CheckpointsArgs:
    """Arguments related to checkpoints:
    checkpoints_path: where to save the checkpoints
    checkpoint_interval: how often to save the checkpoints
    resume_checkpoint_path: if you want to load from a specific checkpoint path

    """

    checkpoints_path: Path
    checkpoint_interval: int
    save_initial_state: Optional[bool] = False
    resume_checkpoint_path: Optional[Path] = None
    checkpoints_path_is_shared_file_system: Optional[bool] = False

    def __post_init__(self):
        if isinstance(self.checkpoints_path, str):
            self.checkpoints_path = Path(self.checkpoints_path)
        if isinstance(self.resume_checkpoint_path, str):
            self.resume_checkpoint_path = Path(self.resume_checkpoint_path)


@dataclass
class GeneralArgs:
    """General training experiment arguments

    Args:
        project: Name of the project (a project gather several runs in common tensorboard/hub-folders)
        entity: Weights and bias entity name (optional)
        run: Name of the run
        step: Global step (updated when we save the checkpoint)
        consumed_train_samples: Number of samples consumed during training (should be actually just step*batch_size)
        ignore_sanity_checks: Whether to ignore sanity checks
    """

    project: str
    entity: Optional[str] = None
    run: Optional[str] = None
    seed: Optional[int] = None
    step: Optional[int] = None
    consumed_train_samples: Optional[int] = None
    benchmark_csv_path: Optional[Path] = None
    ignore_sanity_checks: bool = True

    def __post_init__(self):
        if self.seed is None:
            self.seed = DEFAULT_SEED
        if self.benchmark_csv_path is not None:
            assert (
                os.environ.get("NANOTRON_BENCHMARK", None) is not None
            ), f"Please set NANOTRON_BENCHMARK to 1 when using benchmark_csv_path. Got {os.environ.get('NANOTRON_BENCHMARK', None)}"

        if self.run is None:
            self.run = "%date_%jobid"
        self.run.replace("%date", datetime.datetime.now().strftime("%Y%m%d_%H%M%S"))
        self.run.replace("%jobid", os.environ.get("SLURM_JOB_ID", "local"))


@dataclass
class ProfilerArgs:
    """Arguments related to profiling"""

    profiler_export_path: Optional[Path]


@dataclass
class ModelArgs:
    """Arguments related to model architecture"""

    model_config: NanotronConfigs
    init_method: Union[RandomInit, SpectralMupInit, ExistingCheckpointInit]
    dtype: Optional[torch.dtype] = None
    make_vocab_size_divisible_by: int = 1
    ddp_bucket_cap_mb: int = 25

    def __post_init__(self):
        if self.dtype is None:
            self.dtype = torch.bfloat16
        if isinstance(self.dtype, str):
            self.dtype = cast_str_to_torch_dtype(self.dtype)

        self.model_config._is_using_mup = isinstance(self.init_method, SpectralMupInit)

        # if self.model_config.max_position_embeddings is None:
        #     self.model_config.max_position_embeddings = 0


@dataclass
class TokenizerArgs:
    """Arguments related to the tokenizer"""

    tokenizer_name_or_path: Optional[str] = None
    tokenizer_revision: Optional[str] = None
    tokenizer_max_length: Optional[int] = None


@dataclass
class TokensArgs:
    """Arguments related to the tokens, sequence, batch and steps of the training"""

    sequence_length: int
    train_steps: int
    micro_batch_size: int
    batch_accumulation_per_replica: int

    val_check_interval: Optional[int] = -1
    limit_val_batches: Optional[int] = 0
    limit_test_batches: Optional[int] = 0


@dataclass
class LRSchedulerArgs:
    """Arguments related to the learning rate scheduler

    lr_warmup_steps: number of steps to warmup the learning rate
    lr_warmup_style: linear or constant
    lr_decay_style: linear, cosine or 1-sqrt
    min_decay_lr: minimum learning rate after decay
    lr_decay_steps: optional number of steps to decay the learning rate otherwise will default to train_steps - lr_warmup_steps
    lr_decay_starting_step: optional number of steps to decay the learning rate otherwise will default to train_steps - lr_warmup_steps
    """

    learning_rate: float
    lr_warmup_steps: int = 0
    lr_warmup_style: str = None
    lr_decay_style: str = None
    lr_decay_steps: Optional[int] = None
    lr_decay_starting_step: Optional[int] = None
    min_decay_lr: float = None

    def __post_init__(self):
        if self.lr_warmup_style not in ["linear", "constant"]:
            raise ValueError(
                f"lr_warmup_style should be a string selected in ['linear', 'constant'] and not {self.lr_warmup_style}"
            )
        if self.lr_warmup_style is None:
            self.lr_warmup_style = "linear"
        if self.lr_decay_style is None:
            self.lr_decay_style = "linear"
        if self.lr_decay_style not in ["linear", "cosine", "1-sqrt"]:
            raise ValueError(
                f"lr_decay_style should be a string selected in ['linear', 'cosine', '1-sqrt'] and not {self.lr_decay_style}"
            )
        if self.min_decay_lr is None:
            self.min_decay_lr = self.learning_rate


@dataclass
class SGDOptimizerArgs:
    name: str = "sgd"


@dataclass
class AdamWOptimizerArgs:
    adam_eps: float
    adam_beta1: float
    adam_beta2: float
    torch_adam_is_fused: bool
    name: str = "adamW"


@dataclass
class OptimizerArgs:
    """Arguments related to the optimizer and learning rate"""

    optimizer_factory: Union[SGDOptimizerArgs, AdamWOptimizerArgs]
    zero_stage: int
    weight_decay: float
    clip_grad: Optional[float]
    accumulate_grad_in_fp32: bool
    learning_rate_scheduler: LRSchedulerArgs


@dataclass
class GenerationArgs:
    sampler: Optional[Union[str, SamplerType]] = None
    temperature: Optional[float] = None
    top_k: Optional[int] = None
    top_p: Optional[float] = None
    n_samples: Optional[int] = None
    eos: Optional[str] = None
    seed: Optional[int] = None
    use_cache: Optional[bool] = False

    def __post_init__(self):
        if isinstance(self.sampler, str):
            self.sampler = SamplerType[self.sampler.upper()]
        if self.seed is None:
            self.seed = DEFAULT_SEED


@dataclass
class Config:
    """Main configuration class"""

    general: GeneralArgs
    parallelism: ParallelismArgs
    model: ModelArgs
    tokenizer: TokenizerArgs
    checkpoints: Optional[CheckpointsArgs] = None
    logging: Optional[LoggingArgs] = None
    tokens: Optional[TokensArgs] = None
    optimizer: Optional[OptimizerArgs] = None
    data_stages: Optional[List[DatasetStageArgs]] = None
    profiler: Optional[ProfilerArgs] = None
    lighteval: Optional[LightEvalConfig] = None

    @classmethod
    def create_empty(cls):
        cls_fields = fields(cls)
        return cls(**{f.name: None for f in cls_fields})

    def __post_init__(self):
        # Some final sanity checks across separate arguments sections:
        if self.profiler is not None and self.profiler.profiler_export_path is not None:
            assert self.tokens.train_steps < 10

        if self.optimizer is not None and self.optimizer.learning_rate_scheduler.lr_decay_steps is None:
            self.optimizer.learning_rate_scheduler.lr_decay_steps = (
                self.tokens.train_steps - self.optimizer.learning_rate_scheduler.lr_warmup_steps
            )

        if self.data_stages is not None:
            self.data_stages = sorted(self.data_stages, key=lambda stage: stage.start_training_step)
            names = [stage.name for stage in self.data_stages]
            training_steps = [stage.start_training_step for stage in self.data_stages]
            assert any(
                stage.start_training_step == 1 for stage in self.data_stages
            ), "You must have a training stage starting at 1 in the config's data_stages"

            for stage in self.data_stages:
                if names.count(stage.name) > 1:
                    raise ValueError(f"Each stage should have unique names and not {names}")

                if training_steps.count(stage.start_training_step) > 1:
                    raise ValueError(
                        f"Each stage should have unique starting training step, please change the starting training step for stage {stage.name}"
                    )

            # NOTE: must order the stages by start_training_step from lowest to highest
            assert all(
                self.data_stages[i].start_training_step < self.data_stages[i + 1].start_training_step
                for i in range(len(self.data_stages) - 1)
            ), "The stages are not sorted by start_training_step in increasing order"

        # NOTE(tj.solergibert) As we are reporting the training & validation metrics together, we
        # must comply with val_check_interval % iteration_step_info_interval = 0
        if not self.tokens.val_check_interval % self.logging.iteration_step_info_interval == 0:
            raise ValueError(
                f"It is necessary to run the validation stage during a logging step. Validation interval: {self.tokens.val_check_interval}, Logging interval: {self.logging.iteration_step_info_interval}"
            )

        # # if lighteval, we need tokenizer to be defined
        # if self.checkpoints.lighteval is not None:
        #     assert self.tokenizer.tokenizer_name_or_path is not None

    @property
    def global_batch_size(self):
        return self.tokens.micro_batch_size * self.tokens.batch_accumulation_per_replica * self.parallelism.dp

    def save_as_yaml(self, file_path: str):
        config_dict = serialize(self)
        file_path = str(file_path)
        with open(file_path, "w") as f:
            yaml.dump(config_dict, f)

        # Sanity test config can be reloaded
        _ = get_config_from_file(file_path, config_class=self.__class__)

    def as_dict(self) -> dict:
        return serialize(self)


def get_config_from_dict(
    config_dict: dict, config_class: Type = Config, skip_unused_config_keys: bool = False, skip_null_keys: bool = False
):
    """Get a config object from a dictionary

    Args:
        args: dictionary of arguments
        config_class: type of the config object to get as a ConfigTypes (Config, LightevalConfig, LightevalSlurm) or str
        skip_unused_config_keys: whether to skip unused first-nesting-level keys in the config file (for config with additional sections)
        skip_null_keys: whether to skip keys with value None at first and second nesting level
    """
    if skip_unused_config_keys:
        logger.warning("skip_unused_config_keys set")
        config_dict = {
            field.name: config_dict[field.name] for field in fields(config_class) if field.name in config_dict
        }
    if skip_null_keys:
        logger.warning("Skip_null_keys set")
        config_dict = {
            k: {kk: vv for kk, vv in v.items() if vv is not None} if isinstance(v, dict) else v
            for k, v in config_dict.items()
            if v is not None
        }
    return from_dict(
        data_class=config_class,
        data=config_dict,
        config=dacite.Config(
            cast=[Path],
            type_hooks={
                torch.dtype: cast_str_to_torch_dtype,
                PipelineEngine: cast_str_to_pipeline_engine,
                TensorParallelLinearMode: lambda x: TensorParallelLinearMode[x.upper()],
                RecomputeGranularity: lambda x: RecomputeGranularity[x.upper()],
                SamplerType: lambda x: SamplerType[x.upper()],
            },
            # strict_unions_match=True,
            strict=True,
        ),
    )


def get_config_from_file(
    config_path: str,
    config_class: Type = Config,
    model_config_class: Optional[Type] = None,
    skip_unused_config_keys: bool = False,
    skip_null_keys: bool = False,
) -> Config:
    """Get a config object from a file (python or YAML)

    Args:
        config_path: path to the config file
        config_type: if the file is a python file, type of the config object to get as a
            ConfigTypes (Config, LightevalConfig, LightevalSlurm) or str
            if None, will default to Config
        skip_unused_config_keys: whether to skip unused first-nesting-level keys in the config file (for config with additional sections)
        skip_null_keys: whether to skip keys with value None at first and second nesting level
    """
    # Open the file and load the file
    with open(config_path) as f:
        config_dict = yaml.load(f, Loader=SafeLoader)

    config = get_config_from_dict(
        config_dict,
        config_class=config_class,
        skip_unused_config_keys=skip_unused_config_keys,
        skip_null_keys=skip_null_keys,
    )
    if model_config_class is not None:
        if not isinstance(config.model.model_config, (dict, model_config_class)):
            raise ValueError(
                f"model_config should be a dictionary or a {model_config_class} and not {config.model.model_config}"
            )
        config.model.model_config = model_config_class(**config.model.model_config)
    return config<|MERGE_RESOLUTION|>--- conflicted
+++ resolved
@@ -11,7 +11,12 @@
 from yaml.loader import SafeLoader
 
 from nanotron.config.lighteval_config import LightEvalConfig
-from nanotron.config.models_config import ExistingCheckpointInit, NanotronConfigs, RandomInit, SpectralMupInit
+from nanotron.config.models_config import (
+    ExistingCheckpointInit,
+    NanotronConfigs,
+    RandomInit,
+    SpectralMupInit,
+)
 from nanotron.config.parallelism_config import ParallelismArgs
 from nanotron.config.utils_config import (
     RecomputeGranularity,
@@ -111,11 +116,7 @@
 class MultilingualNanosetDatasetsArgs:
     training_folder: Union[str, dict, List[str]]
     validation_folder: Union[str, List[str]]
-<<<<<<< HEAD
-    lang_to_ids: dict  # Mapping from the previously defined folders to tokens. Respect the order
-=======
     languages: List[str]  # NOTE(tj.solergibert) Required for 1. Aggregating the result 2. Reporting to WANDB
->>>>>>> 8b68126f
 
     def __post_init__(self):
         if isinstance(self.training_folder, str):  # Case 1: 1 Dataset folder
@@ -129,30 +130,25 @@
             self.training_folder = list(tmp_training_folder.keys())
             self.dataset_weights = list(tmp_training_folder.values())
 
-<<<<<<< HEAD
-        self.dataset_tokens = list(self.lang_to_ids.values())
+        assert len(self.training_folder) == len(
+            self.languages
+        ), f"The sizes of training_folder and languages mismatch ({len(self.training_folder)} vs {len(self.languages)})"
+
         assert len(self.training_folder) == len(
             self.validation_folder
         ), f"The sizes of training_folder and validation_folder mismatch ({len(self.training_folder)} vs {len(self.validation_folder)})"
-        assert len(self.training_folder) == len(
-            self.dataset_tokens
-        ), f"The sizes of training_folder and lang_to_ids mismatch ({len(self.training_folder)} vs {len(self.dataset_tokens)})"
-=======
-        assert len(self.training_folder) == len(
-            self.languages
-        ), f"The sizes of training_folder and languages mismatch ({len(self.training_folder)} vs {len(self.languages)})"
-
-        assert len(self.training_folder) == len(
-            self.validation_folder
-        ), f"The sizes of training_folder and validation_folder mismatch ({len(self.training_folder)} vs {len(self.validation_folder)})"
->>>>>>> 8b68126f
 
 
 @dataclass
 class DataArgs:
     """Arguments related to the data and data files processing"""
 
-    dataset: Union[PretrainDatasetsArgs, NanosetDatasetsArgs, MultilingualNanosetDatasetsArgs]
+    dataset: Union[
+        PretrainDatasetsArgs,
+        NanosetDatasetsArgs,
+        MultilingualNanosetDatasetsArgs,
+        MultilingualNanosetDatasetsArgs,
+    ]
     seed: Optional[int]
     num_loading_workers: Optional[int] = 1
 
@@ -448,7 +444,10 @@
 
 
 def get_config_from_dict(
-    config_dict: dict, config_class: Type = Config, skip_unused_config_keys: bool = False, skip_null_keys: bool = False
+    config_dict: dict,
+    config_class: Type = Config,
+    skip_unused_config_keys: bool = False,
+    skip_null_keys: bool = False,
 ):
     """Get a config object from a dictionary
 
@@ -466,7 +465,7 @@
     if skip_null_keys:
         logger.warning("Skip_null_keys set")
         config_dict = {
-            k: {kk: vv for kk, vv in v.items() if vv is not None} if isinstance(v, dict) else v
+            k: ({kk: vv for kk, vv in v.items() if vv is not None} if isinstance(v, dict) else v)
             for k, v in config_dict.items()
             if v is not None
         }
