--- conflicted
+++ resolved
@@ -57,10 +57,7 @@
 from nanotron.models import NanotronModel, build_model
 from nanotron.models.base import check_model_has_grad
 from nanotron.models.gpt3 import GPT3ForTraining
-<<<<<<< HEAD
 from nanotron.models.gpt3_moe import GPT3MoEForTraining
-=======
->>>>>>> 4d6c1d31
 from nanotron.models.llama import LlamaForTraining, RotaryEmbedding
 from nanotron.models.starcoder2 import Starcoder2ForTraining
 from nanotron.optim.clip_grads import clip_grad_norm
@@ -110,10 +107,7 @@
     "LlamaConfig": LlamaForTraining,
     "Starcoder2Config": Starcoder2ForTraining,
     "GPT3Config": GPT3ForTraining,
-<<<<<<< HEAD
     "GPT3MoEConfig": GPT3MoEForTraining,
-=======
->>>>>>> 4d6c1d31
 }
 
 try:
@@ -350,11 +344,7 @@
             else:
                 dataloader = dataloaders
 
-<<<<<<< HEAD
             self.current_validation_dataloader_length = min(len(dataloader), self.limit_val_batches)
-=======
-            self.current_validation_dataloader_lenght = len(dataloader)
->>>>>>> 4d6c1d31
             self.current_validation_dataloader = sanity_check_dataloader(
                 dataloader=dataloader, parallel_context=self.parallel_context, config=self.config
             )
@@ -415,11 +405,7 @@
             dataloader = dataloader() if callable(dataloader) else dataloader
             break
 
-<<<<<<< HEAD
         self.current_validation_dataloader_length = min(len(dataloader), self.limit_val_batches)
-=======
-        self.current_validation_dataloader_lenght = len(dataloader)
->>>>>>> 4d6c1d31
         self.current_validation_dataloader = sanity_check_dataloader(
             dataloader=dataloader, parallel_context=self.parallel_context, config=self.config
         )  # NOTE(tj.solergibert) Create a Iterator from the DataLoader
@@ -700,13 +686,8 @@
     def validation_step(self, dataloader: Iterator[Dict[str, Union[torch.Tensor, TensorPointer]]]) -> Iterable[Dict]:
         outputs, lang_codes = self.pipeline_engine.validate_batch_iter(
             model=self.model,
-<<<<<<< HEAD
             batch=(next(dataloader) for _ in range(self.current_validation_dataloader_length)),
             nb_microbatches=self.current_validation_dataloader_length,
-=======
-            batch=(next(dataloader) for _ in range(self.current_validation_dataloader_lenght)),
-            nb_microbatches=self.current_validation_dataloader_lenght,
->>>>>>> 4d6c1d31
         )
 
         lang_losses = {
@@ -715,11 +696,7 @@
         lang_losses_list = list(lang_losses.keys())
 
         # Compute losses
-<<<<<<< HEAD
         if len(outputs) > 0 and isinstance(outputs[0], torch.Tensor):
-=======
-        if isinstance(outputs[0], torch.Tensor):
->>>>>>> 4d6c1d31
             # Multilingual losses
             for loss, lang_code in zip(outputs, lang_codes):
                 lang_losses[lang_losses_list[lang_code]].append(loss)
@@ -763,15 +740,9 @@
 
     def train_step_logs(
         self,
-<<<<<<< HEAD
         loss_avg: Optional[Dict[str, torch.Tensor]],
         global_loss: Optional[torch.Tensor],
         lang_losses: Optional[Dict[str, torch.Tensor]],
-=======
-        loss_avg: Optional[torch.Tensor],
-        global_loss: torch.Tensor,
-        lang_losses: torch.Tensor,
->>>>>>> 4d6c1d31
     ) -> None:
         # TODO @nouamanetazi: Megatron-LM seems to be using a barrier to report their interval time. Check if this is necessary. https://github.com/NouamaneTazi/Megatron-LM/blob/e241a96c3085b18e36c6cee1d68a8155de77b5a6/megatron/training.py#L607
         dist.barrier()
@@ -789,11 +760,7 @@
 
         # Validation metrics
         if global_loss is not None:
-<<<<<<< HEAD
             validation_total_samples = self.current_validation_dataloader_length * self.micro_batch_size
-=======
-            validation_total_samples = self.current_validation_dataloader_lenght * self.micro_batch_size
->>>>>>> 4d6c1d31
             validation_elapsed_time_per_iteration_ms = (self.validation_step_time - self.training_step_time) * 1000
             validation_tokens_per_sec = (
                 validation_total_samples * self.sequence_length / (validation_elapsed_time_per_iteration_ms / 1000)
